import argparse
import os
import time

import torch
import torch.distributed as dist
import torch.multiprocessing as mp
import torch.nn.functional as F
from ogb.nodeproppred import PygNodePropPredDataset
from torch.nn.parallel import DistributedDataParallel
from torchmetrics import Accuracy

from torch_geometric.nn import GATConv, GCNConv


def pyg_num_work(world_size):
    num_work = None
    if hasattr(os, "sched_getaffinity"):
        try:
            num_work = len(os.sched_getaffinity(0)) / (2 * world_size)
        except Exception:
            pass
    if num_work is None:
        num_work = os.cpu_count() / (2 * world_size)
    return int(num_work)


def run_train(rank, data, world_size, model, epochs, batch_size, fan_out,
              split_idx, num_classes, cugraph_data_loader):
    os.environ['MASTER_ADDR'] = 'localhost'
    os.environ['MASTER_PORT'] = '12355'
    dist.init_process_group('nccl', rank=rank, world_size=world_size)
    split_idx['train'] = split_idx['train'].split(
        split_idx['train'].size(0) // world_size, dim=0)[rank].clone()
    model = model.to(rank)
    model = DistributedDataParallel(model, device_ids=[rank])
    optimizer = torch.optim.Adam(model.parameters(), lr=0.01,
                                 weight_decay=0.0005)

    kwargs = dict(
        num_neighbors=[fan_out, fan_out],
        batch_size=batch_size,
    )
    # Set Up Neighbor Loading
    if cugraph_data_loader:
        import cugraph
        from cugraph_pyg.data import CuGraphStore
        from cugraph_pyg.loader import CuGraphNeighborLoader
        G = {("N", "E", "N"): data.edge_index}
        N = {"N": data.num_nodes}
        fs = cugraph.gnn.FeatureStore(backend="torch")
        fs.add_data(data.x, "N", "x")
        fs.add_data(data.y, "N", "y")
        cugraph_store = CuGraphStore(fs, G, N)
        train_loader = CuGraphNeighborLoader(cugraph_store,
                                             input_nodes=split_idx['train'],
                                             shuffle=True, **kwargs)
        if rank == 0:
            eval_loader = CuGraphNeighborLoader(cugraph_store,
                                                input_nodes=split_idx['valid'],
                                                **kwargs)
            test_loader = CuGraphNeighborLoader(cugraph_store,
                                                input_nodes=split_idx['test'],
                                                **kwargs)
    else:
        from torch_geometric.loader import NeighborLoader
        num_work = pyg_num_work(world_size)
        train_loader = NeighborLoader(data, input_nodes=split_idx['train'],
                                      num_workers=num_work, shuffle=True,
                                      **kwargs)
        if rank == 0:
            eval_loader = NeighborLoader(data, input_nodes=split_idx['valid'],
                                         num_workers=num_work, **kwargs)
            test_loader = NeighborLoader(data, input_nodes=split_idx['test'],
                                         num_workers=num_work, **kwargs)
    eval_steps = 1000
    warmup_steps = 100
    acc = Accuracy(task="multiclass", num_classes=num_classes).to(rank)
    if rank == 0:
        print("Beginning training...")
    for epoch in range(epochs):
        for i, batch in enumerate(train_loader):
            if i >= warmup_steps:
                start = time.time()
            batch = batch.to(rank)
            batch.y = batch.y.to(torch.long)
            optimizer.zero_grad()
            out = model(batch.x, batch.edge_index)
            loss = F.cross_entropy(out[:batch_size], batch.y[:batch_size])
            loss.backward()
            optimizer.step()
            if rank == 0 and i % 10 == 0:
                print("Epoch: " + str(epoch) + ", Iteration: " + str(i) +
                      ", Loss: " + str(loss))
        if rank == 0:
            print("Average Training Iteration Time:",
                  (time.time() - start) / (i - warmup_steps), "s/iter")
            acc_sum = 0.0
            with torch.no_grad():
                for i, batch in enumerate(eval_loader):
                    if i >= eval_steps:
                        break
                    if i >= warmup_steps:
                        start = time.time()
                    batch = batch.to(rank)
                    batch.y = batch.y.to(torch.long)
                    out = model(batch.x, batch.edge_index)
                    acc_sum += acc(out[:batch_size].softmax(dim=-1),
                                   batch.y[:batch_size])
            print(f"Validation Accuracy: {acc_sum/(i) * 100.0:.4f}%", )
            print("Average Inference Iteration Time:",
                  (time.time() - start) / (i - warmup_steps), "s/iter")
    if rank == 0:
        acc_sum = 0.0
        with torch.no_grad():
            for i, batch in enumerate(test_loader):
                batch = batch.to(rank)
                batch.y = batch.y.to(torch.long)
                out = model(batch.x, batch.edge_index)
                acc_sum += acc(out[:batch_size].softmax(dim=-1),
                               batch.y[:batch_size])
            print(f"Test Accuracy: {acc_sum/(i) * 100.0:.4f}%", )


if __name__ == '__main__':
    parser = argparse.ArgumentParser()
    parser.add_argument('--hidden_channels', type=int, default=128)
    parser.add_argument('--num_layers', type=int, default=2)
    parser.add_argument('--lr', type=float, default=0.001)
    parser.add_argument('--epochs', type=int, default=3)
    parser.add_argument('--batch_size', type=int, default=2048)
    parser.add_argument('--fan_out', type=int, default=16)
    parser.add_argument(
        "--use_gat_conv",
        action='store_true',
        help="Wether or not to use GATConv. (Defaults to using GCNConv)",
    )
    parser.add_argument(
        "--n_gat_conv_heads",
        type=int,
        default=4,
        help="If using GATConv, number of attention heads to use",
    )
    parser.add_argument(
        "--cugraph_data_loader",
        action='store_true',
        help="Wether or not to use CuGraph for Neighbor Loading",
    )

    args = parser.parse_args()

    dataset = PygNodePropPredDataset(name='ogbn-papers100M')
    split_idx = dataset.get_idx_split()
    data = dataset[0]
    data.y = data.y.reshape(-1)
    if args.use_gat_conv:
        model = torch_geometric.nn.models.GAT(
            dataset.num_features, args.hidden_channels, args.num_layers,
            dataset.num_classes, heads=args.n_gat_conv_heads).to(device)
    else:
<<<<<<< HEAD
        model = torch_geometric.nn.models.GCN(dataset.num_features, args.hidden_channels, args.num_layers, dataset.num_classes).to(device)
=======
        model = torch_geometric.nn.models.GCN(ddataset.num_features,
                                              args.hidden_channels,
                                              args.num_layers,
                                              dataset.num_classes).to(device)
>>>>>>> 8d8963b9
    print("Data =", data)
    world_size = torch.cuda.device_count()
    print('Let\'s use', world_size, 'GPUs!')
    mp.spawn(
        run_train, args=(data, world_size, model, args.epochs, args.batch_size,
                         args.fan_out, split_idx, dataset.num_classes,
                         args.cugraph_data_loader), nprocs=world_size,
        join=True)<|MERGE_RESOLUTION|>--- conflicted
+++ resolved
@@ -158,14 +158,10 @@
             dataset.num_features, args.hidden_channels, args.num_layers,
             dataset.num_classes, heads=args.n_gat_conv_heads).to(device)
     else:
-<<<<<<< HEAD
-        model = torch_geometric.nn.models.GCN(dataset.num_features, args.hidden_channels, args.num_layers, dataset.num_classes).to(device)
-=======
-        model = torch_geometric.nn.models.GCN(ddataset.num_features,
+        model = torch_geometric.nn.models.GCN(dataset.num_features,
                                               args.hidden_channels,
                                               args.num_layers,
                                               dataset.num_classes).to(device)
->>>>>>> 8d8963b9
     print("Data =", data)
     world_size = torch.cuda.device_count()
     print('Let\'s use', world_size, 'GPUs!')
