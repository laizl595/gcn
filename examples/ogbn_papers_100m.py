--- conflicted
+++ resolved
@@ -86,14 +86,10 @@
         dataset.num_features, args.hidden_channels, args.num_layers,
         dataset.num_classes, heads=args.n_gat_conv_heads).to(device)
 else:
-<<<<<<< HEAD
-    model = torch_geometric.nn.models.GCN(dataset.num_features, args.hidden_channels, args.num_layers, dataset.num_classes).to(device)
-=======
-    model = torch_geometric.nn.models.GCN(ddataset.num_features,
+    model = torch_geometric.nn.models.GCN(dataset.num_features,
                                           args.hidden_channels,
                                           args.num_layers,
                                           dataset.num_classes).to(device)
->>>>>>> 8d8963b9
 
 optimizer = torch.optim.Adam(model.parameters(), lr=args.lr,
                              weight_decay=0.0005)
