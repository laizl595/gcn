import argparse
import os
import os.path as osp

import torch
from ogb.nodeproppred import PygNodePropPredDataset

from torch_geometric.distributed import Partitioner


def partition_dataset(
    ogbn_dataset: str,
    root_dir: str,
    num_parts: int,
    recursive: bool = False,
):
<<<<<<< HEAD
    save_dir = osp.join(f"{root_dir}-{num_parts}parts", f'{ogbn_dataset}-partitions')
=======
    save_dir = osp.join(f'{root_dir}-{num_parts}parts',
                        f'{ogbn_dataset}-partitions')
>>>>>>> 8833d0d4
    dataset = PygNodePropPredDataset(ogbn_dataset)
    data = dataset[0]

    partitioner = Partitioner(data, num_parts, save_dir, recursive)
    partitioner.generate_partition()
    split_idx = dataset.get_idx_split()

    print('-- Saving label ...')
    label_dir = osp.join(root_dir, f'{ogbn_dataset}-label')
    os.makedirs(label_dir, exist_ok=True)
    torch.save(data.y.squeeze(), osp.join(label_dir, 'label.pt'))

    print('-- Partitioning training indices ...')
    train_idx = split_idx['train']
    train_idx = train_idx.split(train_idx.size(0) // num_parts)
    train_part_dir = osp.join(root_dir, f'{ogbn_dataset}-train-partitions')
    os.makedirs(train_part_dir, exist_ok=True)
    for i in range(num_parts):
        torch.save(train_idx[i], osp.join(train_part_dir, f'partition{i}.pt'))

    print('-- Partitioning test indices ...')
    test_idx = split_idx['test']
    test_idx = test_idx.split(test_idx.size(0) // num_parts)
    test_part_dir = osp.join(root_dir, f'{ogbn_dataset}-test-partitions')
    os.makedirs(test_part_dir, exist_ok=True)
    for i in range(num_parts):
        torch.save(test_idx[i], osp.join(test_part_dir, f'partition{i}.pt'))


if __name__ == '__main__':
    parser = argparse.ArgumentParser()
    parser.add_argument('--dataset', type=str, default='ogbn-products')
    parser.add_argument('--root_dir', type=str, default='./data/products')
    parser.add_argument('--num_partitions', type=int, default=3)
    parser.add_argument('--recursive', action='store_true')
    args = parser.parse_args()

    partition_dataset(args.dataset, args.root_dir, args.num_partitions,
                      args.recursive)<|MERGE_RESOLUTION|>--- conflicted
+++ resolved
@@ -14,12 +14,8 @@
     num_parts: int,
     recursive: bool = False,
 ):
-<<<<<<< HEAD
-    save_dir = osp.join(f"{root_dir}-{num_parts}parts", f'{ogbn_dataset}-partitions')
-=======
     save_dir = osp.join(f'{root_dir}-{num_parts}parts',
                         f'{ogbn_dataset}-partitions')
->>>>>>> 8833d0d4
     dataset = PygNodePropPredDataset(ogbn_dataset)
     data = dataset[0]
 
