--- conflicted
+++ resolved
@@ -3,12 +3,6 @@
 from torch import Tensor
 from torch_sparse import SparseTensor
 
-<<<<<<< HEAD
-NodeType = str
-EdgeType = Tuple[str, str, str]
-Metadata = Tuple[List[NodeType], List[EdgeType]]
-
-=======
 # Types for accessing data ####################################################
 
 # Node-types are denoted by a single string, e.g.: `data['paper']`
@@ -28,7 +22,6 @@
 
 # Types for message passing ###################################################
 
->>>>>>> d81c0975
 Adj = Union[Tensor, SparseTensor]
 OptTensor = Optional[Tensor]
 PairTensor = Tuple[Tensor, Tensor]
