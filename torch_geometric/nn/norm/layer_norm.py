--- conflicted
+++ resolved
@@ -1,8 +1,4 @@
-<<<<<<< HEAD
 from typing import Dict, Optional, Union
-=======
-from typing import Optional
->>>>>>> 70cff06c
 
 import torch
 import torch.nn.functional as F
