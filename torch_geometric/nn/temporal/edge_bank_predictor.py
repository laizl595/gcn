"""
EdgeBank is a simple strong baseline for dynamic link prediction
it predicts the existence of edges based on their history of occurrence
Reference:
    - https://github.com/fpour/DGB/tree/main
"""

import warnings

import torch


class EdgeBankPredictor(torch.nn.Module):
    def __init__(
        self,
        memory_mode:
        str = 'unlimited',  # could be `unlimited` or `fixed_time_window`
        time_window_ratio: float = 0.15,
        pos_prob: float = 1.0,
    ):
        r"""
        intialize edgebank and specify the memory mode
        Parameters:
            memory_mode: 'unlimited' or 'fixed_time_window'
            time_window_ratio: the ratio of the time window length to the total time length
            pos_prob: the probability of the link existence for the edges in memory
        """
        assert memory_mode in ['unlimited', 'fixed_time_window'
                               ], "Invalide memory mode for EdgeBank!"
        # (TODO Rishi) update for new edge_index usage
        self.memory_mode = memory_mode
        if self.memory_mode == 'fixed_time_window':
            self.time_window_ratio = time_window_ratio
            #determine the time window size based on ratio from the given src, dst, and ts for initialization
            duration = ts.max() - ts.min()
            self.prev_t = ts.min() + duration * (
                1 - time_window_ratio
            )  #the time windows starts from the last ratio% of time
            self.cur_t = ts.max()
            self.duration = self.cur_t - self.prev_t
        else:
            self.time_window_ratio = -1
            self.prev_t = -1
            self.cur_t = -1
            self.duration = -1
        self.memory = None
        self.pos_prob = pos_prob

    def update_memory(self, edge_index: torch.tensor, ts: torch.tensor):
        r"""
        generate the current and correct state of the memory with the observed edges so far
        note that historical edges may include training, validation, and already observed test edges
        Parameters:
            edge_index: [2, num_edges] tensor of edge indices
            ts: timestamp of the edges
        """
        if self.memory_mode == 'unlimited':
            self._update_unlimited_memory(edge_index)  #ignores time
        elif self.memory_mode == 'fixed_time_window':
            self._update_time_window_memory(edge_index, ts)
        else:
            raise ValueError("Invalide memory mode!")

    @property
    def start_time(self) -> int:
        """
        return the start of time window for edgebank `fixed_time_window` only
        Returns:
            start of time window
        """
        if (self.memory_mode == "unlimited"):
            warnings.warn(
                "start_time is not defined for unlimited memory mode, returns -1"
            )
        return self.prev_t

    @property
    def end_time(self) -> int:
        """
        return the end of time window for edgebank `fixed_time_window` only
        Returns:
            end of time window
        """
        if (self.memory_mode == "unlimited"):
            warnings.warn(
                "end_time is not defined for unlimited memory mode, returns -1"
            )
        return self.cur_t

    def edge_isin_mem(self, query_edge_indices: torch.tensor) -> torch.tensor:
        r"""
        Parameters:
            query_edge_indices: [2, num_edges] tensor of edge indices
        Returns:
            edge_isin_mem_tensor: [num_edges] boolean tensor representing
                whether each query edge is in memory already
        """
        mem_tensor = self.memory[0]
        # make into decimal index
<<<<<<< HEAD
        decimal_combined_edge_index = 10 * query_edge_indices[0, :] +  query_edge_indices[1, :]
        decimal_combined_memory = 10 * mem_tensor[0, :] +  mem_tensor[1, :]
        edge_isin_mem_tensor = decimal_combined_edge_index.isin(decimal_combined_memory)
=======
        decimal_combined_edge_index = 10 * query_edge_indices[
            0, :] + query_edge_indices[1, :]
        decimal_combined_memory = 10 * mem_tensor[0, :] + query_edge_indices[
            1, :]

        edge_isin_mem_tensor = decimal_combined_edge_index.isin(
            decimal_combined_memory)
>>>>>>> dd101b08
        return edge_isin_mem_tensor

    def index_mem(self, query_edge_indices: torch.tensor) -> torch.tensor:
        r"""
        return indices in memory that match query_edge_indices
        Parameters:
            query_edge_indices: [2, num_edges] tensor of edge indices
        Returns:
            mem_indices: indices in memory
        """
        mem_tensor = self.memory[0]
        # make into decimal index
        decimal_combined_edge_index = 10 * query_edge_indices[0, :] +  query_edge_indices[1, :]
        decimal_combined_memory = 10 * mem_tensor[0, :] +  mem_tensor[1, :]
        mem_indices = torch.argwhere(decimal_combined_memory.isin(decimal_combined_edge_index))
        return mem_indices

    def _update_unlimited_memory(self, update_edge_index: torch.tensor):
        r"""
        update self.memory with newly arrived edge indices
        Parameters:
            update_edge_index: [2, num_edges] tensor of edge indices
        """
        if self.memory is None:
            self.memory = (update_edge_index,
                           torch.ones(len(update_edge_index)))
            return None
        edge_isin_mem_tensor = self.edge_isin_mem(query_edge_indices)
        indices_to_use = torch.argwhere(not edge_isin_mem_tensor)
        edges_to_cat = update_edge_index[:, indices_to_use]
        self.memory[0] = torch.cat((self.memory[0], edges_to_cat))
        ts_to_cat = torch.ones(len(update_edge_index))
        self.memory[1] = torch.cat((self.memory[1], ts_to_cat))

    def _update_time_window_memory(self, update_edge_index: torch.tensor,
                                   update_ts: torch.tensor) -> None:
        r"""
        move the time window forward until end of dst timestamp here
        also need to remove earlier edges from memory which is not in the time window
        Parameters:
            update_edge_index: [2, num_edges] tensor of edge indices
            update_ts: timestamp of the edges
        """
        #* initialize the memory if it is empty

        if self.memory is None:
            self.memory = (update_edge_index, update_ts)
            return None

        #* update the memory if it is not empty
        if (update_ts.max() > self.cur_t):
            self.cur_t = update_ts.max()
            self.prev_t = self.cur_t - self.duration

        #* add new edges to the time window
        mem_indices_to_use = self.index_mem(update_edge_index)
        self.memory[1][mem_indices_to_use] = ts

    def predict_link(self, query_edge_indices: torch.tensor) -> torch.tensor:
        r"""
        predict the probability from query src,dst pair given the current memory,
        all edges not in memory will return 0.0 while all observed edges in memory will return self.pos_prob
        Parameters:
            query_edge_indices: [2, num_edges] tensor of edge indices
        Returns:
            pred: the prediction for all query edges
        """
        pred = torch.zeros(len(query_edge_indices))
        edge_isin_mem_tensor = self.edge_isin_mem(query_edge_indices)
        edge_indices_to_use = torch.argwhere(edge_isin_mem_tensor)
        if (self.memory_mode == 'fixed_time_window'):
            selected_edges = query_edge_indices[edge_indices_to_use]
            edge_indices_to_use = torch.argwhere(
                self.memory[1][self.index_mem(selected_edges)] >= self.prev_t)
        pred[edge_indices_to_use] = self.pos_prob
        return pred<|MERGE_RESOLUTION|>--- conflicted
+++ resolved
@@ -97,19 +97,10 @@
         """
         mem_tensor = self.memory[0]
         # make into decimal index
-<<<<<<< HEAD
         decimal_combined_edge_index = 10 * query_edge_indices[0, :] +  query_edge_indices[1, :]
         decimal_combined_memory = 10 * mem_tensor[0, :] +  mem_tensor[1, :]
         edge_isin_mem_tensor = decimal_combined_edge_index.isin(decimal_combined_memory)
-=======
-        decimal_combined_edge_index = 10 * query_edge_indices[
-            0, :] + query_edge_indices[1, :]
-        decimal_combined_memory = 10 * mem_tensor[0, :] + query_edge_indices[
-            1, :]
 
-        edge_isin_mem_tensor = decimal_combined_edge_index.isin(
-            decimal_combined_memory)
->>>>>>> dd101b08
         return edge_isin_mem_tensor
 
     def index_mem(self, query_edge_indices: torch.tensor) -> torch.tensor:
