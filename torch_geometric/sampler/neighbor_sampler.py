--- conflicted
+++ resolved
@@ -129,10 +129,7 @@
                 # assume default is_hetero = True
                 self.is_hetero = True
 
-<<<<<<< HEAD
-=======
             self.node_time: Optional[Dict[NodeType, Tensor]] = None
->>>>>>> 8f52944f
             if time_attr is not None:
                 for edge_attr in edge_attrs:
                     if edge_attr.layout == EdgeLayout.CSR:
@@ -150,24 +147,11 @@
                     if attr.attr_name == time_attr
                 ]
 
-<<<<<<< HEAD
             # Obtain graph metadata:
             self.node_types = list(
                 set(attr.group_name for attr in node_attrs
                     if type(attr.group_name) == NodeType))
             self.edge_types = list(set(attr.edge_type for attr in edge_attrs))
-=======
-            self.edge_weight: Optional[Dict[EdgeType, Tensor]] = None
-            if weight_attr is not None:
-                raise NotImplementedError(
-                    f"'weight_attr' argument not yet supported within "
-                    f"'{self.__class__.__name__}' for "
-                    f"'(FeatureStore, GraphStore)' inputs")
-
-            # Conversion to/from C++ string type (see above):
-            self.to_rel_type = {k: '__'.join(k) for k in self.edge_types}
-            self.to_edge_type = {v: k for k, v in self.to_rel_type.items()}
->>>>>>> 8f52944f
 
             if self.is_hetero is False:
 
@@ -193,17 +177,16 @@
                     for node_type in self.node_types
                 }
 
-                self.node_time: Optional[Dict[str, Tensor]] = None
-                if time_attr is not None:
-                    # Reset the index to obtain full data.
-                    for attr in time_attrs:
-                        attr.index = None
-                    time_tensors = feature_store.multi_get_tensor(time_attrs)
-                    self.node_time = {
-                        time_attr.group_name: time_tensor
-                        for time_attr, time_tensor in zip(
-                            time_attrs, time_tensors)
-                    }
+            self.edge_weight: Optional[Dict[EdgeType, Tensor]] = None
+            if weight_attr is not None:
+                raise NotImplementedError(
+                    f"'weight_attr' argument not yet supported within "
+                    f"'{self.__class__.__name__}' for "
+                    f"'(FeatureStore, GraphStore)' inputs")
+
+            # Conversion to/from C++ string type (see above):
+            self.to_rel_type = {k: '__'.join(k) for k in self.edge_types}
+            self.to_edge_type = {v: k for k, v in self.to_rel_type.items()}
 
                 # Conversion to/from C++ string type (see above):
                 self.to_rel_type = {k: '__'.join(k) for k in self.edge_types}
@@ -282,14 +265,9 @@
         r"""Implements neighbor sampling by calling either :obj:`pyg-lib` (if
         installed) or :obj:`torch-sparse` sampling routines."""
         if isinstance(seed, dict):  # Heterogeneous sampling:
-<<<<<<< HEAD
-            if torch_geometric.typing.WITH_PYG_LIB:
-                # TODO (matthias) `return_edge_id` if edge features present
-=======
             # TODO Support induced subgraph sampling in `pyg-lib`.
             if (torch_geometric.typing.WITH_PYG_LIB
                     and self.subgraph_type != SubgraphType.induced):
->>>>>>> 8f52944f
                 # TODO (matthias) Ideally, `seed` inherits dtype from `colptr`
                 colptrs = list(self.colptr_dict.values())
                 dtype = colptrs[0].dtype if len(colptrs) > 0 else torch.int64
@@ -382,14 +360,10 @@
                     self.num_neighbors.get_mapped_values(),
                     self.node_time,
                     seed_time,
-<<<<<<< HEAD
-                    None,
-=======
                 )
                 if torch_geometric.typing.WITH_WEIGHTED_NEIGHBOR_SAMPLE:
                     args += (self.edge_weight, )
                 args += (
->>>>>>> 8f52944f
                     True,  # csc
                     self.replace,
                     self.subgraph_type != SubgraphType.induced,
