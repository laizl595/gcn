--- conflicted
+++ resolved
@@ -204,14 +204,10 @@
                 if edge is not None and 'e_id' not in data[key]:
                     edge = edge.to(torch.long)
                     perm = self.node_sampler.edge_permutation
-<<<<<<< HEAD
-                    data[key].e_id = perm[key][edge] if perm is not None else edge
-=======
                     try:
                         data[key].e_id = perm[key][edge] 
                     except TypeError:
                         data[key].e_id = edge
->>>>>>> facdd8e3
 
             data.set_value_dict('batch', out.batch)
             data.set_value_dict('num_sampled_nodes', out.num_sampled_nodes)
