from typing import Any, Callable, Iterator, List, Optional, Tuple, Union

import torch
from torch import Tensor

from torch_geometric.data import Data, FeatureStore, GraphStore, HeteroData
from torch_geometric.loader.base import DataLoaderIterator
from torch_geometric.loader.mixin import AffinityMixin
from torch_geometric.loader.utils import (
    filter_custom_store,
    filter_data,
    filter_dist_store,
    filter_hetero_data,
    get_edge_label_index,
    infer_filter_per_worker,
)
from torch_geometric.sampler import (
    BaseSampler,
    EdgeSamplerInput,
    HeteroSamplerOutput,
    NegativeSampling,
    SamplerOutput,
)
from torch_geometric.typing import InputEdges, OptTensor


class LinkLoader(torch.utils.data.DataLoader, AffinityMixin):
    r"""A data loader that performs mini-batch sampling from link information,
    using a generic :class:`~torch_geometric.sampler.BaseSampler`
    implementation that defines a
    :meth:`~torch_geometric.sampler.BaseSampler.sample_from_edges` function and
    is supported on the provided input :obj:`data` object.

    .. note::
        Negative sampling is currently implemented in an approximate
        way, *i.e.* negative edges may contain false negatives.

    Args:
        data (Any): A :class:`~torch_geometric.data.Data`,
            :class:`~torch_geometric.data.HeteroData`, or
            (:class:`~torch_geometric.data.FeatureStore`,
            :class:`~torch_geometric.data.GraphStore`) data object.
        link_sampler (torch_geometric.sampler.BaseSampler): The sampler
            implementation to be used with this loader.
            Needs to implement
            :meth:`~torch_geometric.sampler.BaseSampler.sample_from_edges`.
            The sampler implementation must be compatible with the input
            :obj:`data` object.
        edge_label_index (Tensor or EdgeType or Tuple[EdgeType, Tensor]):
            The edge indices, holding source and destination nodes to start
            sampling from.
            If set to :obj:`None`, all edges will be considered.
            In heterogeneous graphs, needs to be passed as a tuple that holds
            the edge type and corresponding edge indices.
            (default: :obj:`None`)
        edge_label (Tensor, optional): The labels of edge indices from which to
            start sampling from. Must be the same length as
            the :obj:`edge_label_index`. (default: :obj:`None`)
        edge_label_time (Tensor, optional): The timestamps of edge indices from
            which to start sampling from. Must be the same length as
            :obj:`edge_label_index`. If set, temporal sampling will be
            used such that neighbors are guaranteed to fulfill temporal
            constraints, *i.e.*, neighbors have an earlier timestamp than
            the ouput edge. The :obj:`time_attr` needs to be set for this
            to work. (default: :obj:`None`)
        neg_sampling (NegativeSampling, optional): The negative sampling
            configuration.
            For negative sampling mode :obj:`"binary"`, samples can be accessed
            via the attributes :obj:`edge_label_index` and :obj:`edge_label` in
            the respective edge type of the returned mini-batch.
            In case :obj:`edge_label` does not exist, it will be automatically
            created and represents a binary classification task (:obj:`0` =
            negative edge, :obj:`1` = positive edge).
            In case :obj:`edge_label` does exist, it has to be a categorical
            label from :obj:`0` to :obj:`num_classes - 1`.
            After negative sampling, label :obj:`0` represents negative edges,
            and labels :obj:`1` to :obj:`num_classes` represent the labels of
            positive edges.
            Note that returned labels are of type :obj:`torch.float` for binary
            classification (to facilitate the ease-of-use of
            :meth:`F.binary_cross_entropy`) and of type
            :obj:`torch.long` for multi-class classification (to facilitate the
            ease-of-use of :meth:`F.cross_entropy`).
            For negative sampling mode :obj:`"triplet"`, samples can be
            accessed via the attributes :obj:`src_index`, :obj:`dst_pos_index`
            and :obj:`dst_neg_index` in the respective node types of the
            returned mini-batch.
            :obj:`edge_label` needs to be :obj:`None` for :obj:`"triplet"`
            negative sampling mode.
            If set to :obj:`None`, no negative sampling strategy is applied.
            (default: :obj:`None`)
        neg_sampling_ratio (int or float, optional): The ratio of sampled
            negative edges to the number of positive edges.
            Deprecated in favor of the :obj:`neg_sampling` argument.
            (default: :obj:`None`).
        transform (callable, optional): A function/transform that takes in
            a sampled mini-batch and returns a transformed version.
            (default: :obj:`None`)
        transform_sampler_output (callable, optional): A function/transform
            that takes in a :class:`torch_geometric.sampler.SamplerOutput` and
            returns a transformed version. (default: :obj:`None`)
        filter_per_worker (bool, optional): If set to :obj:`True`, will filter
            the returned data in each worker's subprocess.
            If set to :obj:`False`, will filter the returned data in the main
            process.
            If set to :obj:`None`, will automatically infer the decision based
            on whether data partially lives on the GPU
            (:obj:`filter_per_worker=True`) or entirely on the CPU
            (:obj:`filter_per_worker=False`).
            There exists different trade-offs for setting this option.
            Specifically, setting this option to :obj:`True` for in-memory
            datasets will move all features to shared memory, which may result
            in too many open file handles. (default: :obj:`None`)
        custom_cls (HeteroData, optional): A custom
            :class:`~torch_geometric.data.HeteroData` class to return for
            mini-batches in case of remote backends. (default: :obj:`None`)
        **kwargs (optional): Additional arguments of
            :class:`torch.utils.data.DataLoader`, such as :obj:`batch_size`,
            :obj:`shuffle`, :obj:`drop_last` or :obj:`num_workers`.
    """
    def __init__(
        self,
        data: Union[Data, HeteroData, Tuple[FeatureStore, GraphStore]],
        link_sampler: BaseSampler,
        edge_label_index: InputEdges = None,
        edge_label: OptTensor = None,
        edge_label_time: OptTensor = None,
        neg_sampling: Optional[NegativeSampling] = None,
        neg_sampling_ratio: Optional[Union[int, float]] = None,
        transform: Optional[Callable] = None,
        transform_sampler_output: Optional[Callable] = None,
        filter_per_worker: Optional[bool] = None,
        custom_cls: Optional[HeteroData] = None,
        worker_init_fn: Optional[Callable] = None,
        input_id: OptTensor = None,
        **kwargs,
    ):
        if filter_per_worker is None:
            filter_per_worker = infer_filter_per_worker(data)

        # Remove for PyTorch Lightning:
        kwargs.pop('dataset', None)
        kwargs.pop('collate_fn', None)
        # Save for PyTorch Lightning:
        self.edge_label_index = edge_label_index

        if neg_sampling_ratio is not None and neg_sampling_ratio != 0.0:
            # TODO: Deprecation warning.
            neg_sampling = NegativeSampling("binary", neg_sampling_ratio)

        # Get edge type (or `None` for homogeneous graphs):
        input_type, edge_label_index = get_edge_label_index(
            data, edge_label_index)

        self.data = data
        self.link_sampler = link_sampler
        self.neg_sampling = NegativeSampling.cast(neg_sampling)
        self.transform = transform
        self.transform_sampler_output = transform_sampler_output
        self.filter_per_worker = filter_per_worker
        self.custom_cls = custom_cls
        self.worker_init_fn = worker_init_fn

        if (self.neg_sampling is not None and self.neg_sampling.is_binary()
                and edge_label is not None and edge_label.min() == 0):
            # Increment labels such that `zero` now denotes "negative".
            edge_label = edge_label + 1

        if (self.neg_sampling is not None and self.neg_sampling.is_triplet()
                and edge_label is not None):
            raise ValueError("'edge_label' needs to be undefined for "
                             "'triplet'-based negative sampling. Please use "
                             "`src_index`, `dst_pos_index` and "
                             "`neg_pos_index` of the returned mini-batch "
                             "instead to differentiate between positive and "
                             "negative samples.")

        self.input_data = EdgeSamplerInput(
            input_id=input_id,
            row=edge_label_index[0],
            col=edge_label_index[1],
            label=edge_label,
            time=edge_label_time,
            input_type=input_type,
        )

        iterator = range(edge_label_index.size(1))
        super().__init__(iterator, collate_fn=self.collate_fn,
                         worker_init_fn=self.worker_init_fn, **kwargs)

    def __call__(
        self,
        index: Union[Tensor, List[int]],
    ) -> Union[Data, HeteroData]:
        r"""Samples a subgraph from a batch of input edges."""
        out = self.collate_fn(index)
        if not self.filter_per_worker:
            out = self.filter_fn(out)
        return out

    def collate_fn(self, index: Union[Tensor, List[int]]) -> Any:
        r"""Samples a subgraph from a batch of input edges."""
        input_data: EdgeSamplerInput = self.input_data[index]

        out = self.link_sampler.sample_from_edges(
            input_data, neg_sampling=self.neg_sampling)

        if self.filter_per_worker:  # Execute `filter_fn` in the worker process
            out = self.filter_fn(out)

        return out

    def filter_fn(
        self,
        out: Union[SamplerOutput, HeteroSamplerOutput],
    ) -> Union[Data, HeteroData]:
        r"""Joins the sampled nodes with their corresponding features,
        returning the resulting :class:`~torch_geometric.data.Data` or
        :class:`~torch_geometric.data.HeteroData` object to be used downstream.
        """
        if self.transform_sampler_output:
            out = self.transform_sampler_output(out)

        if isinstance(out, SamplerOutput):
            if isinstance(self.data, Data):
<<<<<<< HEAD
                data = filter_data(self.data, out.node, out.row, out.col,
                                   out.edge,
                                   self.link_sampler.edge_permutation)
            else:  # Tuple[FeatureStore, GraphStore]
                data = Data(
                    x=out.metadata[-3],
                    y=out.metadata[-2],
                    edge_index=torch.stack([out.row, out.col]),
                    edge_attr=out.metadata[-1],
                )
=======
                data = filter_data(  #
                    self.data, out.node, out.row, out.col, out.edge,
                    self.link_sampler.edge_permutation)

            else:  # Tuple[FeatureStore, GraphStore]
                # TODO Respect `custom_cls`.
                # TODO Integrate features.
                edge_index = torch.stack([out.row, out.col])
                data = Data(edge_index=edge_index)

>>>>>>> 88d7986b
            if 'n_id' not in data:
                data.n_id = out.node
            if out.edge is not None and 'e_id' not in data:
                edge = out.edge.to(torch.long)
                perm = self.link_sampler.edge_permutation
                data.e_id = perm[out.edge] if perm is not None else out.edge

            data.batch = out.batch
            data.num_sampled_nodes = out.num_sampled_nodes
            data.num_sampled_edges = out.num_sampled_edges

            data.input_id = out.metadata[0]
            data.batch_size = out.metadata[0].size(0)

            if self.neg_sampling is None or self.neg_sampling.is_binary():
                data.edge_label_index = out.metadata[1]
                data.edge_label = out.metadata[2]
                data.edge_label_time = out.metadata[3]
            elif self.neg_sampling.is_triplet():
                data.src_index = out.metadata[1]
                data.dst_pos_index = out.metadata[2]
                data.dst_neg_index = out.metadata[3]
                data.seed_time = out.metadata[4]
                # Sanity removals in case `edge_label_index` and
                # `edge_label_time` are attributes of the base `data` object:
                del data.edge_label_index  # Sanity removals.
                del data.edge_label_time

        elif isinstance(out, HeteroSamplerOutput):
            if isinstance(self.data, HeteroData):
<<<<<<< HEAD
                data = filter_hetero_data(self.data, out.node, out.row,
                                          out.col, out.edge,
                                          self.link_sampler.edge_permutation)
            else:  #Tuple[FeatureStore, GraphStore]
                if not isinstance(self.link_sampler,
                                  BaseSampler):  #DistSampler
                    data = filter_dist_store(*self.data, out.node, out.row,
                                             out.col, out.edge,
                                             self.custom_cls, out.metadata)
                else:
                    data = filter_custom_store(*self.data, out.node, out.row,
                                               out.col, out.edge,
                                               self.custom_cls)
=======
                data = filter_hetero_data(  #
                    self.data, out.node, out.row, out.col, out.edge,
                    self.link_sampler.edge_permutation)

            else:  # Tuple[FeatureStore, GraphStore]
                # Hack to detect whether we are in a distributed setting.
                if (self.link_sampler.__class__.__name__ ==
                        'DistNeighborSampler'):
                    import torch_geometric.distributed as dist
                    data = dist.utils.filter_dist_store(
                        *self.data, out.node, out.row, out.col, out.edge,
                        self.custom_cls, out.metadata)
                else:
                    data = filter_custom_store(  #
                        *self.data, out.node, out.row, out.col, out.edge,
                        self.custom_cls)
>>>>>>> 88d7986b

            for key, node in out.node.items():
                if 'n_id' not in data[key]:
                    data[key].n_id = node

            for key, edge in (out.edge or {}).items():
                if edge is not None and 'e_id' not in data[key]:
                    edge = edge.to(torch.long)
                    perm = self.link_sampler.edge_permutation
<<<<<<< HEAD
                    try:
                        data[key].e_id = perm[key][edge] 
                    except TypeError:
                        data[key].e_id = edge

=======
                    if perm is not None and perm.get(key, None) is not None:
                        edge = perm[key][edge]
                    data[key].e_id = edge
>>>>>>> 88d7986b

            data.set_value_dict('batch', out.batch)
            data.set_value_dict('num_sampled_nodes', out.num_sampled_nodes)
            data.set_value_dict('num_sampled_edges', out.num_sampled_edges)

            input_type = self.input_data.input_type
            data[input_type].input_id = out.metadata[0]
            data[input_type].batch_size = out.metadata[0].size(0)

            if self.neg_sampling is None or self.neg_sampling.is_binary():
                data[input_type].edge_label_index = out.metadata[1]
                data[input_type].edge_label = out.metadata[2]
                data[input_type].edge_label_time = out.metadata[3]
            elif self.neg_sampling.is_triplet():
                data[input_type[0]].src_index = out.metadata[1]
                data[input_type[-1]].dst_pos_index = out.metadata[2]
                data[input_type[-1]].dst_neg_index = out.metadata[3]
                data[input_type[0]].seed_time = out.metadata[4]
                data[input_type[-1]].seed_time = out.metadata[4]
                # Sanity removals in case `edge_label_index` and
                # `edge_label_time` are attributes of the base `data` object:
                if input_type in data.edge_types:
                    del data[input_type].edge_label_index
                    del data[input_type].edge_label_time

        else:
            raise TypeError(f"'{self.__class__.__name__}'' found invalid "
                            f"type: '{type(out)}'")

        return data if self.transform is None else self.transform(data)

    def _get_iterator(self) -> Iterator:
        if self.filter_per_worker:
            return super()._get_iterator()

        # Execute `filter_fn` in the main process:
        return DataLoaderIterator(super()._get_iterator(), self.filter_fn)

    def __repr__(self) -> str:
        return f'{self.__class__.__name__}()'<|MERGE_RESOLUTION|>--- conflicted
+++ resolved
@@ -223,7 +223,6 @@
 
         if isinstance(out, SamplerOutput):
             if isinstance(self.data, Data):
-<<<<<<< HEAD
                 data = filter_data(self.data, out.node, out.row, out.col,
                                    out.edge,
                                    self.link_sampler.edge_permutation)
@@ -234,18 +233,6 @@
                     edge_index=torch.stack([out.row, out.col]),
                     edge_attr=out.metadata[-1],
                 )
-=======
-                data = filter_data(  #
-                    self.data, out.node, out.row, out.col, out.edge,
-                    self.link_sampler.edge_permutation)
-
-            else:  # Tuple[FeatureStore, GraphStore]
-                # TODO Respect `custom_cls`.
-                # TODO Integrate features.
-                edge_index = torch.stack([out.row, out.col])
-                data = Data(edge_index=edge_index)
-
->>>>>>> 88d7986b
             if 'n_id' not in data:
                 data.n_id = out.node
             if out.edge is not None and 'e_id' not in data:
@@ -276,21 +263,6 @@
 
         elif isinstance(out, HeteroSamplerOutput):
             if isinstance(self.data, HeteroData):
-<<<<<<< HEAD
-                data = filter_hetero_data(self.data, out.node, out.row,
-                                          out.col, out.edge,
-                                          self.link_sampler.edge_permutation)
-            else:  #Tuple[FeatureStore, GraphStore]
-                if not isinstance(self.link_sampler,
-                                  BaseSampler):  #DistSampler
-                    data = filter_dist_store(*self.data, out.node, out.row,
-                                             out.col, out.edge,
-                                             self.custom_cls, out.metadata)
-                else:
-                    data = filter_custom_store(*self.data, out.node, out.row,
-                                               out.col, out.edge,
-                                               self.custom_cls)
-=======
                 data = filter_hetero_data(  #
                     self.data, out.node, out.row, out.col, out.edge,
                     self.link_sampler.edge_permutation)
@@ -307,7 +279,6 @@
                     data = filter_custom_store(  #
                         *self.data, out.node, out.row, out.col, out.edge,
                         self.custom_cls)
->>>>>>> 88d7986b
 
             for key, node in out.node.items():
                 if 'n_id' not in data[key]:
@@ -317,17 +288,9 @@
                 if edge is not None and 'e_id' not in data[key]:
                     edge = edge.to(torch.long)
                     perm = self.link_sampler.edge_permutation
-<<<<<<< HEAD
-                    try:
-                        data[key].e_id = perm[key][edge] 
-                    except TypeError:
-                        data[key].e_id = edge
-
-=======
                     if perm is not None and perm.get(key, None) is not None:
                         edge = perm[key][edge]
                     data[key].e_id = edge
->>>>>>> 88d7986b
 
             data.set_value_dict('batch', out.batch)
             data.set_value_dict('num_sampled_nodes', out.num_sampled_nodes)
