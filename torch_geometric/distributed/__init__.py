--- conflicted
+++ resolved
@@ -2,29 +2,18 @@
 from .local_feature_store import LocalFeatureStore
 from .local_graph_store import LocalGraphStore
 from .partition import Partitioner
-<<<<<<< HEAD
-from .dist_link_neighbor_loader import DistLinkNeighborLoader
-from .dist_neighbor_loader import DistNeighborLoader
-=======
 from .dist_neighbor_sampler import DistNeighborSampler
 from .dist_loader import DistLoader
 from .dist_neighbor_loader import DistNeighborLoader
 from .dist_link_neighbor_loader import DistLinkNeighborLoader
 
->>>>>>> 88d7986b
 __all__ = classes = [
     'DistContext',
     'LocalFeatureStore',
     'LocalGraphStore',
     'Partitioner',
-<<<<<<< HEAD
-    'DistLinkNeighborLoader',
-    'DistNeighborLoader',
-    
-=======
     'DistNeighborSampler',
     'DistLoader',
     'DistNeighborLoader',
     'DistLinkNeighborLoader',
->>>>>>> 88d7986b
 ]