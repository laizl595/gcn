--- conflicted
+++ resolved
@@ -196,11 +196,7 @@
 
     async def node_sample(
         self,
-<<<<<<< HEAD
         inputs: Union[NodeSamplerInput, EdgeHeteroSamplerInput],
-=======
-        inputs: NodeSamplerInput,
->>>>>>> 8833d0d4
     ) -> Union[SamplerOutput, HeteroSamplerOutput]:
         r"""Performs layer by layer distributed sampling from a
         :class:`NodeSamplerInput` and returns the output of the sampling
@@ -211,35 +207,21 @@
             results between machines after each layer.
         """
         input_type = inputs.input_type
-
         self.input_type = input_type
 
-<<<<<<< HEAD
         if isinstance(inputs, NodeSamplerInput):
             seed = inputs.node.to(self.device)
 
-        seed_time = None
-        if self.time_attr is not None:
-            if inputs.time is not None:
-                seed_time = inputs.time.to(self.device)
-            else:
-                seed_time = self.node_time[
-                    seed] if not self.is_hetero else self.node_time[
-                        input_type][seed]
-=======
-        seed = inputs.node.to(self.device)
         seed_time: Optional[Tensor] = None
         if self.time_attr is not None:
             if inputs.time is not None:
                 seed_time = inputs.time.to(self.device)
             elif self.node_time is not None:
-                seed_time = self.node_time[seed]
+                seed_time = self.node_time[
+                    seed] if not self.is_hetero else self.node_time[
+                        input_type][seed]
             else:
                 raise ValueError("Seed time needs to be specified")
-
-        src_batch = torch.arange(batch_size) if self.disjoint else None
-        metadata = (seed, seed_time)
->>>>>>> 8833d0d4
 
         if self.is_hetero:
             if input_type is None:
@@ -349,9 +331,6 @@
                     node_dict.with_dupl[dst] = torch.cat(
                         [node_dict.with_dupl[dst], out.node])
 
-                    print(f'dst={dst}')
-                    print(f'node_dict.with_dupl[dst]={node_dict.with_dupl[dst]}')
-
                     edge_dict[edge_type] = torch.cat(
                         [edge_dict[edge_type], out.edge])
 
@@ -417,14 +396,10 @@
                 out = await self.sample_one_hop(src, one_hop_num, seed_time,
                                                 src_batch)
                 if out.node.numel() == 0:
-<<<<<<< HEAD
-                    # No neighbors were sampled
-=======
                     # no neighbors were sampled
                     num_zero_layers = self.num_hops - i
                     num_sampled_nodes += num_zero_layers * [0]
                     num_sampled_edges += num_zero_layers * [0]
->>>>>>> 8833d0d4
                     break
 
                 # Remove duplicates
@@ -924,6 +899,8 @@
             row = self._sampler.row_dict[rel_type]
             node_time = self.node_time.get(edge_type[2],
                                            None) if self.node_time else None
+            edge_time = self.edge_time.get(edge_type[2],
+                                           None) if self.edge_time else None
 
         out = torch.ops.pyg.dist_neighbor_sample(
             colptr,
